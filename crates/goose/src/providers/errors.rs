--- conflicted
+++ resolved
@@ -24,13 +24,11 @@
     #[error("Usage data error: {0}")]
     UsageError(String),
 
-<<<<<<< HEAD
     #[error("Insufficient balance: {0} sats required. Please top up your balance to continue.")]
     InsufficientBalance(f64),
-=======
+
     #[error("Unsupported operation: {0}")]
     NotImplemented(String),
->>>>>>> 565630e9
 }
 
 impl From<anyhow::Error> for ProviderError {
