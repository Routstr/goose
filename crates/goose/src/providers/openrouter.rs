--- conflicted
+++ resolved
@@ -1,38 +1,20 @@
 use anyhow::{Error, Result};
 use async_trait::async_trait;
-<<<<<<< HEAD
-use reqwest::Client;
-use serde_json::Value;
-use std::time::Duration;
-=======
 use serde_json::{json, Value};
->>>>>>> 565630e9
 
 use super::api_client::{ApiClient, AuthMethod};
 use super::base::{ConfigKey, Provider, ProviderMetadata, ProviderUsage, Usage};
 use super::errors::ProviderError;
-<<<<<<< HEAD
-use crate::message::Message;
-use crate::model::ModelConfig;
-use crate::providers::formats::openai::{create_request, get_usage, response_to_message};
-use crate::providers::utils::{
-    emit_debug_trace, get_model, handle_provider_response, is_anthropic_model, is_google_model,
-    update_request_for_anthropic, ProviderResponseType,
-};
-use mcp_core::tool::Tool;
-use url::Url;
-=======
 use super::retry::ProviderRetry;
 use super::utils::{
     emit_debug_trace, get_model, handle_response_google_compat, handle_response_openai_compat,
-    is_google_model,
+    is_google_model, is_anthropic_model, update_request_for_anthropic,
 };
 use crate::conversation::message::Message;
 use crate::impl_provider_default;
 use crate::model::ModelConfig;
 use crate::providers::formats::openai::{create_request, get_usage, response_to_message};
 use rmcp::model::Tool;
->>>>>>> 565630e9
 
 pub const OPENROUTER_DEFAULT_MODEL: &str = "anthropic/claude-3.5-sonnet";
 pub const OPENROUTER_MODEL_PREFIX_ANTHROPIC: &str = "anthropic";
@@ -74,44 +56,24 @@
         Ok(Self { api_client, model })
     }
 
-<<<<<<< HEAD
-    async fn post(&self, payload: Value) -> Result<Value, ProviderError> {
-        println!("{payload}");
-        let base_url = Url::parse(&self.host)
-            .map_err(|e| ProviderError::RequestFailed(format!("Invalid base URL: {e}")))?;
-        let url = base_url.join("api/v1/chat/completions").map_err(|e| {
-            ProviderError::RequestFailed(format!("Failed to construct endpoint URL: {e}"))
-        })?;
-
-=======
     async fn post(&self, payload: &Value) -> Result<Value, ProviderError> {
->>>>>>> 565630e9
         let response = self
             .api_client
             .response_post("api/v1/chat/completions", payload)
             .await?;
 
-<<<<<<< HEAD
-        // Determine the provider type based on the model
-        let provider_type = if is_google_model(&payload) {
-            ProviderResponseType::Google
-        } else {
-            ProviderResponseType::OpenAI
-        };
-=======
         // Handle Google-compatible model responses differently
         if is_google_model(payload) {
             return handle_response_google_compat(response).await;
         }
->>>>>>> 565630e9
-
-        // Handle response based on provider type
-        let response_value = handle_provider_response(response, provider_type).await?;
+
+        // Handle regular OpenAI-compatible responses
+        let response_value = handle_response_openai_compat(response).await?;
 
         let _debug = format!(
             "OpenRouter request with payload: {} and response: {}",
             serde_json::to_string_pretty(payload).unwrap_or_else(|_| "Invalid JSON".to_string()),
-            serde_json::to_string_pretty(&response_body)
+            serde_json::to_string_pretty(&response_value)
                 .unwrap_or_else(|_| "Invalid JSON".to_string())
         );
 
@@ -131,6 +93,20 @@
                 return Err(ProviderError::ContextLengthExceeded(
                     error_message.to_string(),
                 ));
+            }
+
+            // Check for insufficient balance errors
+            if error_code == 402 || error_message.contains("insufficient_balance") {
+                // Try to extract required sats from error message
+                if let Some(sats_str) = error_message
+                    .split_whitespace()
+                    .find(|word| word.parse::<f64>().is_ok())
+                {
+                    if let Ok(sats) = sats_str.parse::<f64>() {
+                        return Err(ProviderError::InsufficientBalance(sats));
+                    }
+                }
+                return Err(ProviderError::InsufficientBalance(0.0));
             }
 
             // Return appropriate error based on the OpenRouter error code
@@ -160,12 +136,8 @@
         &super::utils::ImageFormat::OpenAi,
     )?;
 
-<<<<<<< HEAD
     // Apply anthropic-specific modifications if needed
-    if is_anthropic_model(&model_config.model_name) {
-=======
     if provider.supports_cache_control() {
->>>>>>> 565630e9
         payload = update_request_for_anthropic(&payload);
     }
 
